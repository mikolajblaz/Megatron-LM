--- conflicted
+++ resolved
@@ -594,11 +594,7 @@
         needed_shards: Dict[_ShardId, ShardedTensor],
         unneeded_shards: Dict[_ShardId, ShardedTensor],
         loaded_tensors: Dict[_ShardId, torch.Tensor],
-<<<<<<< HEAD
-    ) -> torch.Tensor:
-=======
     ) -> Tuple[torch.Tensor, Optional[torch.device]]:
->>>>>>> 0d7bdd8d
         """Determines the empty tensor to use for exchange.
 
         If shard_id is needed by this rank, it will be in the `unloaded_shards`.
