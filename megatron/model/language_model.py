# coding=utf-8
# Copyright (c) 2020, NVIDIA CORPORATION.  All rights reserved.
#
# Licensed under the Apache License, Version 2.0 (the "License");
# you may not use this file except in compliance with the License.
# You may obtain a copy of the License at
#
#     http://www.apache.org/licenses/LICENSE-2.0
#
# Unless required by applicable law or agreed to in writing, software
# distributed under the License is distributed on an "AS IS" BASIS,
# WITHOUT WARRANTIES OR CONDITIONS OF ANY KIND, either express or implied.
# See the License for the specific language governing permissions and
# limitations under the License.

"""Transformer based language model."""

import torch
import torch.nn.functional as F

from megatron import get_args
from megatron import mpu
from .module import MegatronModule
from megatron.model.enums import LayerType, AttnMaskType
from megatron.model.transformer import ParallelTransformer
from megatron.model.utils import get_linear_layer
from megatron.model.utils import init_method_normal, scaled_init_method_normal

def parallel_lm_logits(input_, word_embeddings_weight, parallel_output,
                       bias=None):
    """LM logits using word embedding weights."""
    # Parallel logits.
    input_parallel = mpu.copy_to_tensor_model_parallel_region(input_)
    # Matrix multiply.
    if bias is None:
        logits_parallel = F.linear(input_parallel, word_embeddings_weight)
    else:
        logits_parallel = F.linear(input_parallel, word_embeddings_weight, bias)
    # Gather if needed.
    if parallel_output:
        return logits_parallel

    return mpu.gather_from_tensor_model_parallel_region(logits_parallel)


<<<<<<< HEAD
def get_language_model(num_tokentypes, add_pooler,
                       init_method=None, scaled_init_method=None):
=======
def get_language_model(attention_mask_func, num_tokentypes, add_pooler,
                       encoder_attn_mask_type, init_method=None,
                       scaled_init_method=None, add_decoder=False,
                       decoder_attn_mask_type=AttnMaskType.causal):
>>>>>>> f34cc86b
    """Build language model and return along with the key to save."""
    args = get_args()

    if init_method is None:
        init_method = init_method_normal(args.init_method_std)

    if scaled_init_method is None:
        scaled_init_method = scaled_init_method_normal(args.init_method_std,
                                                       args.num_layers)

    # Language model.
<<<<<<< HEAD
    args = [init_method, scaled_init_method]
=======
    args = [attention_mask_func, init_method,
            scaled_init_method, encoder_attn_mask_type]
>>>>>>> f34cc86b
    kwargs = {}
    cls = None
    if mpu.is_pipeline_first_stage() and mpu.is_pipeline_last_stage():
        cls = TransformerLanguageModel
        kwargs['num_tokentypes'] = num_tokentypes
        kwargs['add_decoder'] = add_decoder
        kwargs['decoder_attn_mask_type'] = decoder_attn_mask_type
        kwargs['add_pooler'] = add_pooler
    elif mpu.is_pipeline_first_stage() and not mpu.is_pipeline_last_stage():
        cls = TransformerLanguageModelFirstStage
        kwargs['num_tokentypes'] = num_tokentypes
    elif not mpu.is_pipeline_first_stage() and mpu.is_pipeline_last_stage():
        cls = TransformerLanguageModelLastStage
        kwargs['add_pooler'] = add_pooler
    else:
        cls = TransformerLanguageModelIntermediateStage

    # Language model.
    language_model = cls(*args, **kwargs)
    # key used for checkpoints.
    language_model_key = 'language_model'

    return language_model, language_model_key


class Pooler(MegatronModule):
    """Pooler layer.

    Pool hidden states of a specific token (for example start of the
    sequence) and add a linear transformation followed by a tanh.

    Arguments:
        hidden_size: hidden size
        init_method: weight initialization method for the linear layer.
            bias is set to zero.
    """

    def __init__(self, hidden_size, init_method):
        super(Pooler, self).__init__()
        self.dense = get_linear_layer(hidden_size, hidden_size, init_method)

    def forward(self, hidden_states, sequence_index=0):
        # hidden_states: [b, s, h]
        # sequence_index: index of the token to pool.
        pooled = hidden_states[:, sequence_index, :]
        pooled = self.dense(pooled)
        pooled = torch.tanh(pooled)
        return pooled


class Embedding(MegatronModule):
    """Language model embeddings.

    Arguments:
        hidden_size: hidden size
        vocab_size: vocabulary size
        max_sequence_length: maximum size of sequence. This
                             is used for positional embedding
        embedding_dropout_prob: dropout probability for embeddings
        init_method: weight initialization method
        num_tokentypes: size of the token-type embeddings. 0 value
                        will ignore this embedding
    """

    def __init__(self,
                 hidden_size,
                 vocab_size,
                 max_sequence_length,
                 embedding_dropout_prob,
                 init_method,
                 num_tokentypes=0):
        super(Embedding, self).__init__()

        self.hidden_size = hidden_size
        self.init_method = init_method
        self.num_tokentypes = num_tokentypes

        args = get_args()

        # Word embeddings (parallel).
        self.word_embeddings = mpu.VocabParallelEmbedding(
            vocab_size, self.hidden_size,
            init_method=self.init_method)
        self._word_embeddings_key = 'word_embeddings'

        # Position embedding (serial).
        self.position_embeddings = torch.nn.Embedding(
            max_sequence_length, self.hidden_size)
        self._position_embeddings_key = 'position_embeddings'
        # Initialize the position embeddings.
        self.init_method(self.position_embeddings.weight)

        # Token type embedding.
        # Add this as an optional field that can be added through
        # method call so we can load a pretrain model without
        # token types and add them as needed.
        self._tokentype_embeddings_key = 'tokentype_embeddings'
        if self.num_tokentypes > 0:
            self.tokentype_embeddings = torch.nn.Embedding(self.num_tokentypes,
                                                           self.hidden_size)
            # Initialize the token-type embeddings.
            self.init_method(self.tokentype_embeddings.weight)
        else:
            self.tokentype_embeddings = None

        # Embeddings dropout
        self.embedding_dropout = torch.nn.Dropout(embedding_dropout_prob)

    def add_tokentype_embeddings(self, num_tokentypes):
        """Add token-type embedding. This function is provided so we can add
        token-type embeddings in case the pretrained model does not have it.
        This allows us to load the model normally and then add this embedding.
        """
        if self.tokentype_embeddings is not None:
            raise Exception('tokentype embeddings is already initialized')
        if torch.distributed.get_rank() == 0:
            print('adding embedding for {} tokentypes'.format(num_tokentypes),
                  flush=True)
        self.num_tokentypes = num_tokentypes
        self.tokentype_embeddings = torch.nn.Embedding(num_tokentypes,
                                                       self.hidden_size)
        # Initialize the token-type embeddings.
        args = get_args()
        self.init_method(self.tokentype_embeddings.weight)

    def forward(self, input_ids, position_ids, tokentype_ids=None):
        # Embeddings.
        words_embeddings = self.word_embeddings(input_ids)
        position_embeddings = self.position_embeddings(position_ids)
        embeddings = words_embeddings + position_embeddings
        if tokentype_ids is not None:
            assert self.tokentype_embeddings is not None
            embeddings = embeddings + self.tokentype_embeddings(tokentype_ids)
        else:
            assert self.tokentype_embeddings is None

        # Dropout.
        embeddings = self.embedding_dropout(embeddings)

        return embeddings

    def state_dict_for_save_checkpoint(self, destination=None, prefix='',
                                       keep_vars=False):
        """For easy load."""

        state_dict_ = {}
        state_dict_[self._word_embeddings_key] \
            = self.word_embeddings.state_dict(destination, prefix, keep_vars)
        state_dict_[self._position_embeddings_key] \
            = self.position_embeddings.state_dict(
                destination, prefix, keep_vars)
        if self.num_tokentypes > 0:
            state_dict_[self._tokentype_embeddings_key] \
                = self.tokentype_embeddings.state_dict(
                    destination, prefix, keep_vars)

        return state_dict_

    def load_state_dict(self, state_dict, strict=True):
        """Customized load."""

        # Word embedding.
        if self._word_embeddings_key in state_dict:
            state_dict_ = state_dict[self._word_embeddings_key]
        else:
            # for backward compatibility.
            state_dict_ = {}
            for key in state_dict.keys():
                if 'word_embeddings' in key:
                    state_dict_[key.split('word_embeddings.')[1]] \
                        = state_dict[key]
        self.word_embeddings.load_state_dict(state_dict_, strict=strict)

        # Position embedding.
        if self._position_embeddings_key in state_dict:
            state_dict_ = state_dict[self._position_embeddings_key]
        else:
            # for backward compatibility.
            state_dict_ = {}
            for key in state_dict.keys():
                if 'position_embeddings' in key:
                    state_dict_[key.split('position_embeddings.')[1]] \
                        = state_dict[key]
        self.position_embeddings.load_state_dict(state_dict_, strict=strict)

        # Tokentype embedding.
        if self.num_tokentypes > 0:
            state_dict_ = {}
            if self._tokentype_embeddings_key in state_dict:
                state_dict_ = state_dict[self._tokentype_embeddings_key]
            else:
                # for backward compatibility.
                for key in state_dict.keys():
                    if 'tokentype_embeddings' in key:
                        state_dict_[key.split('tokentype_embeddings.')[1]] \
                            = state_dict[key]
            if len(state_dict_.keys()) > 0:
                self.tokentype_embeddings.load_state_dict(state_dict_,
                                                          strict=strict)
            else:
                print('***WARNING*** expected tokentype embeddings in the '
                      'checkpoint but could not find it', flush=True)


class TransformerLanguageModelBase(MegatronModule):
    """Transformer language model.

    Arguments:
        transformer_hparams: transformer hyperparameters
        vocab_size: vocabulary size
        max_sequence_length: maximum size of sequence. This
                             is used for positional embedding
        embedding_dropout_prob: dropout probability for embeddings
        num_tokentypes: size of the token-type embeddings. 0 value
                        will ignore this embedding
    """

    def __init__(self,
                 init_method,
                 output_layer_init_method,
                 encoder_attn_mask_type,
                 num_tokentypes=0,
                 add_decoder=False,
                 decoder_attn_mask_type=AttnMaskType.causal,
                 add_pooler=False):
        super(TransformerLanguageModelBase, self).__init__()
        args = get_args()

        self.hidden_size = args.hidden_size
        self.num_tokentypes = num_tokentypes
        self.init_method = init_method
        self.encoder_attn_mask_type = encoder_attn_mask_type
        self.add_decoder = add_decoder
        self.decoder_attn_mask_type = decoder_attn_mask_type
        self.add_pooler = add_pooler

        # Embeddings.
        if mpu.is_pipeline_first_stage():
            self.embedding = Embedding(self.hidden_size,
                                       args.padded_vocab_size,
                                       args.max_position_embeddings,
                                       args.hidden_dropout,
                                       self.init_method,
                                       self.num_tokentypes)
            self._embedding_key = 'embedding'

        # Transformer.
<<<<<<< HEAD
        self.transformer = ParallelTransformer(
            self.init_method, output_layer_init_method)
        self._transformer_key = 'transformer'

        # Pooler.
        if mpu.is_pipeline_last_stage() and self.add_pooler:
            self.pooler = Pooler(self.hidden_size, self.init_method)
            self._pooler_key = 'pooler'

    def forward(self, language_model_input, attention_mask,
                tokentype_ids=None, layer_past=None, get_key_value=False,
                pooling_sequence_index=0):
=======
        self.encoder = ParallelTransformer(
            attention_mask_func,
            self.init_method,
            output_layer_init_method,
            self_attn_mask_type=self.encoder_attn_mask_type)
        self._encoder_key = 'encoder'

        # Decoder
        if self.add_decoder:
            assert args.pipeline_model_parallel_size == 1, \
                'pipeline parallelism is not supported in the presence of decoder'
            self.decoder = ParallelTransformer(
                attention_mask_func,
                self.init_method,
                output_layer_init_method,
                layer_type=LayerType.decoder,
                self_attn_mask_type=self.decoder_attn_mask_type)
            self._decoder_key = 'decoder'

        if mpu.is_pipeline_last_stage():
            # Pooler.
            if self.add_pooler:
                self.pooler = Pooler(self.hidden_size, self.init_method)
                self._pooler_key = 'pooler'

    def forward(self, enc_language_model_input, enc_attn_mask,
                dec_language_model_input=None, dec_attn_mask=None,
                enc_dec_attn_mask=None, tokentype_ids=None, layer_past=None,
                get_key_value=False, pooling_sequence_index=0, 
                enc_hidden_states=None, output_enc_hidden=False):
>>>>>>> f34cc86b

        # Embeddings.
        if mpu.is_pipeline_first_stage():
            (input_ids, position_ids) = enc_language_model_input
            embedding_output = self.embedding(input_ids, position_ids,
                                              tokentype_ids=tokentype_ids)
            encoder_input = embedding_output
        else:
            encoder_input = enc_language_model_input

        # encoder.
        if enc_hidden_states is None:
            encoder_output = self.encoder(encoder_input,
                                          enc_attn_mask,
                                          layer_past=layer_past,
                                          get_key_value=get_key_value)
        else:
            encoder_output = enc_hidden_states.to(encoder_input.dtype)

        if mpu.is_pipeline_last_stage():
            if self.add_pooler:
                pooled_output = self.pooler(encoder_output,
                                            pooling_sequence_index)

        # output_enc_hidden refers to when we just need the encoder's
        # output. For example, it is helpful to compute
        # similarity between two sequences by average pooling
        if not self.add_decoder or output_enc_hidden:
            if self.add_pooler and mpu.is_pipeline_last_stage():
                return encoder_output, pooled_output
            else:
                return encoder_output

        # Decoder Embedding
        (dec_input_ids, dec_position_ids) = dec_language_model_input
        dec_embedding_output = self.embedding(dec_input_ids,
                                              dec_position_ids)
        # decoder
        decoder_output = self.decoder(dec_embedding_output,
                                      dec_attn_mask,
                                      layer_past=layer_past,
                                      get_key_value=get_key_value,
                                      encoder_output=encoder_output,
                                      enc_dec_attn_mask=enc_dec_attn_mask)

        if self.add_pooler and mpu.is_pipeline_last_stage():
            return decoder_output, encoder_output, pooled_output
        else:
            return decoder_output, encoder_output

    def state_dict_for_save_checkpoint(self, destination=None, prefix='',
                                       keep_vars=False):
        """For easy load."""

        state_dict_ = {}
        if mpu.is_pipeline_first_stage():
            state_dict_[self._embedding_key] \
                = self.embedding.state_dict_for_save_checkpoint(
                    destination, prefix, keep_vars)
        state_dict_[self._encoder_key] \
            = self.encoder.state_dict_for_save_checkpoint(
                destination, prefix, keep_vars)
        if mpu.is_pipeline_last_stage():
            if self.add_pooler:
                state_dict_[self._pooler_key] \
                    = self.pooler.state_dict_for_save_checkpoint(
                        destination, prefix, keep_vars)
        if self.add_decoder:
            state_dict_[self._decoder_key] \
                = self.decoder.state_dict_for_save_checkpoint(
                    destination, prefix, keep_vars)

        return state_dict_

    def load_state_dict(self, state_dict, strict=True):
        """Customized load."""

        # Embedding.
        if mpu.is_pipeline_first_stage():
            if self._embedding_key in state_dict:
                state_dict_ = state_dict[self._embedding_key]
            else:
                # for backward compatibility.
                state_dict_ = {}
                for key in state_dict.keys():
                    if '_embeddings' in key:
                        state_dict_[key] = state_dict[key]
            self.embedding.load_state_dict(state_dict_, strict=strict)

        # Encoder.
        if self._encoder_key in state_dict:
            state_dict_ = state_dict[self._encoder_key]
        # for backward compatibility.
        elif 'transformer' in state_dict:
            state_dict_ = state_dict['transformer']
        else:
            # for backward compatibility.
            state_dict_ = {}
            for key in state_dict.keys():
                if 'transformer.' in key:
                    state_dict_[key.split('transformer.')[1]] = state_dict[key]

        # for backward compatibility.
        state_dict_self_attention = {}
        for key in state_dict_.keys():
            if '.attention.' in key:
                state_dict_self_attention[key.replace(".attention.",
                    ".self_attention.")] = state_dict_[key]
            else:
                state_dict_self_attention[key] = state_dict_[key]
        state_dict_ = state_dict_self_attention

        self.encoder.load_state_dict(state_dict_, strict=strict)

        if mpu.is_pipeline_last_stage():
            # pooler
            if self.add_pooler:
                assert 'pooler' in state_dict, \
                    'could not find data for pooler in the checkpoint'
                self.pooler.load_state_dict(state_dict[self._pooler_key],
                                            strict=strict)
        # decoder
        if self.add_decoder:
            assert 'decoder' in state_dict, \
                'could not find data for pooler in the checkpoint'
            self.decoder.load_state_dict(state_dict[self._decoder_key],
                                         strict=strict)


class TransformerLanguageModel(TransformerLanguageModelBase):
    """Transformer language model (see TransformerLanguageModelBase
       for description of arguments).
    """

    def __init__(self,
                 init_method,
                 output_layer_init_method,
                 encoder_attn_mask_type,
                 num_tokentypes=0,
                 decoder_attn_mask_type=AttnMaskType.causal,
                 add_decoder=False,
                 add_pooler=False):
        super(TransformerLanguageModel, self).__init__(
            init_method,
            output_layer_init_method,
            encoder_attn_mask_type,
            num_tokentypes=num_tokentypes,
            add_decoder=add_decoder,
            decoder_attn_mask_type=decoder_attn_mask_type,
            add_pooler=add_pooler)

    def forward(self, enc_input_ids, enc_position_ids, enc_attn_mask,
                dec_input_ids=None, dec_position_ids=None, dec_attn_mask=None,
                enc_dec_attn_mask=None, tokentype_ids=None, layer_past=None,
                get_key_value=False, pooling_sequence_index=0,
                enc_hidden_states=None, output_enc_hidden=False):
        return super(TransformerLanguageModel, self).forward(
            (enc_input_ids, enc_position_ids),
            enc_attn_mask,
            dec_language_model_input=(dec_input_ids, dec_position_ids),
            dec_attn_mask=dec_attn_mask,
            enc_dec_attn_mask=enc_dec_attn_mask,
            tokentype_ids=tokentype_ids,
            layer_past=layer_past,
            get_key_value=get_key_value,
            pooling_sequence_index=pooling_sequence_index,
            enc_hidden_states=enc_hidden_states,
            output_enc_hidden=output_enc_hidden
        )


class TransformerLanguageModelFirstStage(TransformerLanguageModelBase):
    """Transformer language model, first stage (see
       TransformerLanguageModelBase for description of arguments).
    """

    def __init__(self,
                 init_method,
                 output_layer_init_method,
                 encoder_attn_mask_type,
                 num_tokentypes=0):
        super(TransformerLanguageModelFirstStage, self).__init__(
            init_method,
            output_layer_init_method,
            encoder_attn_mask_type,
            num_tokentypes=num_tokentypes)

    def forward(self, input_ids, position_ids, attention_mask,
                tokentype_ids=None, layer_past=None, get_key_value=False):
        return super(TransformerLanguageModelFirstStage, self).forward(
            (input_ids, position_ids),
            attention_mask,
            tokentype_ids=tokentype_ids,
            layer_past=layer_past,
            get_key_value=get_key_value
        )


class TransformerLanguageModelIntermediateStage(TransformerLanguageModelBase):
    """Transformer language model, intermediate stage (see
       TransformerLanguageModelBase for description of arguments).
    """

    def __init__(self,
                 init_method,
                 output_layer_init_method,
                 encoder_attn_mask_type):
        super(TransformerLanguageModelIntermediateStage, self).__init__(
            init_method,
            output_layer_init_method,
            encoder_attn_mask_type)

    def forward(self, hidden_states, attention_mask,
                layer_past=None, get_key_value=False):
        return super(TransformerLanguageModelIntermediateStage, self).forward(
            hidden_states,
            attention_mask,
            layer_past=layer_past,
            get_key_value=get_key_value
        )


class TransformerLanguageModelLastStage(TransformerLanguageModelBase):
    """Transformer language model, final stage (see
       TransformerLanguageModelBase for description of arguments).
    """

    def __init__(self,
                 init_method,
                 output_layer_init_method,
                 encoder_attn_mask_type,
                 add_pooler=False):
        super(TransformerLanguageModelLastStage, self).__init__(
            init_method,
            output_layer_init_method,
            encoder_attn_mask_type,
            add_pooler=add_pooler)

    def forward(self, hidden_states, attention_mask,
                layer_past=None, get_key_value=False,
                pooling_sequence_index=0):
        return super(TransformerLanguageModelLastStage, self).forward(
            hidden_states,
            attention_mask,
            layer_past=layer_past,
            get_key_value=get_key_value,
            pooling_sequence_index=pooling_sequence_index,
        )<|MERGE_RESOLUTION|>--- conflicted
+++ resolved
@@ -43,15 +43,10 @@
     return mpu.gather_from_tensor_model_parallel_region(logits_parallel)
 
 
-<<<<<<< HEAD
 def get_language_model(num_tokentypes, add_pooler,
-                       init_method=None, scaled_init_method=None):
-=======
-def get_language_model(attention_mask_func, num_tokentypes, add_pooler,
                        encoder_attn_mask_type, init_method=None,
                        scaled_init_method=None, add_decoder=False,
                        decoder_attn_mask_type=AttnMaskType.causal):
->>>>>>> f34cc86b
     """Build language model and return along with the key to save."""
     args = get_args()
 
@@ -63,12 +58,7 @@
                                                        args.num_layers)
 
     # Language model.
-<<<<<<< HEAD
-    args = [init_method, scaled_init_method]
-=======
-    args = [attention_mask_func, init_method,
-            scaled_init_method, encoder_attn_mask_type]
->>>>>>> f34cc86b
+    args = [init_method, scaled_init_method, encoder_attn_mask_type]
     kwargs = {}
     cls = None
     if mpu.is_pipeline_first_stage() and mpu.is_pipeline_last_stage():
@@ -316,22 +306,7 @@
             self._embedding_key = 'embedding'
 
         # Transformer.
-<<<<<<< HEAD
-        self.transformer = ParallelTransformer(
-            self.init_method, output_layer_init_method)
-        self._transformer_key = 'transformer'
-
-        # Pooler.
-        if mpu.is_pipeline_last_stage() and self.add_pooler:
-            self.pooler = Pooler(self.hidden_size, self.init_method)
-            self._pooler_key = 'pooler'
-
-    def forward(self, language_model_input, attention_mask,
-                tokentype_ids=None, layer_past=None, get_key_value=False,
-                pooling_sequence_index=0):
-=======
         self.encoder = ParallelTransformer(
-            attention_mask_func,
             self.init_method,
             output_layer_init_method,
             self_attn_mask_type=self.encoder_attn_mask_type)
@@ -342,7 +317,6 @@
             assert args.pipeline_model_parallel_size == 1, \
                 'pipeline parallelism is not supported in the presence of decoder'
             self.decoder = ParallelTransformer(
-                attention_mask_func,
                 self.init_method,
                 output_layer_init_method,
                 layer_type=LayerType.decoder,
@@ -358,9 +332,8 @@
     def forward(self, enc_language_model_input, enc_attn_mask,
                 dec_language_model_input=None, dec_attn_mask=None,
                 enc_dec_attn_mask=None, tokentype_ids=None, layer_past=None,
-                get_key_value=False, pooling_sequence_index=0, 
+                get_key_value=False, pooling_sequence_index=0,
                 enc_hidden_states=None, output_enc_hidden=False):
->>>>>>> f34cc86b
 
         # Embeddings.
         if mpu.is_pipeline_first_stage():
